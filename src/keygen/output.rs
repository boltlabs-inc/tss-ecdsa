//! Copyright (c) 2022-2023 Bolt Labs Holdings, Inc
//!
//! This source code is licensed under both the MIT license found in the
//! LICENSE-MIT file in the root directory of this source tree and the Apache
//! License, Version 2.0 found in the LICENSE-APACHE file in the root directory
//! of this source tree.

use std::{collections::HashSet, marker::PhantomData};

use crate::{
    curve::{CT, VKT},
    errors::{CallerError, InternalError, Result},
    keygen::keyshare::{KeySharePrivate, KeySharePublic},
    ParticipantIdentifier,
};

use tracing::error;

/// Output type from key generation, including all parties' public key shares,
/// this party's private key share, and a bit of global randomness.
#[derive(Debug, Clone)]
pub struct Output<C> {
    public_key_shares: Vec<KeySharePublic<C>>,
    private_key_share: KeySharePrivate<C>,
    rid: [u8; 32],
    chain_code: [u8; 32],
    phantom: PhantomData<C>,
}

impl<C: CT> Output<C> {
    /// Construct the generated public key.
    /*pub fn public_key(&self) -> Result<VerifyingKey> {
        // Add up all the key shares
        let public_key_point = self
            .public_key_shares
            .iter()
            .fold(C::IDENTITY, |sum, share| sum + *share.as_ref());

        VerifyingKey::from_encoded_point(&public_key_point.into()).map_err(|_| {
            error!("Keygen output does not produce a valid public key.");
            InternalError::InternalInvariantFailed
        })
    }*/
    pub fn public_key(&self) -> Result<C::VK> {
        // Add up all the key shares
        let point = self
            .public_key_shares
            .iter()
            .fold(C::IDENTITY, |sum, share| sum + *share.as_ref());

        C::VK::from_point(point)
    }

    /// Get the individual shares of the public key.
    pub fn public_key_shares(&self) -> &[KeySharePublic<C>] {
        &self.public_key_shares
    }

<<<<<<< HEAD
    pub(crate) fn private_key_share(&self) -> &KeySharePrivate<C> {
=======
    /// Get the private key share.
    pub fn private_key_share(&self) -> &KeySharePrivate {
>>>>>>> 56702b77
        &self.private_key_share
    }

    /// Get the [`ParticipantIdentifier`] corresponding to the
    /// [`KeySharePrivate`].
    pub(crate) fn private_pid(&self) -> Result<ParticipantIdentifier> {
        let expected_public_share = self.private_key_share.public_share()?;
        match self
            .public_key_shares
            .iter()
            .find(|share| share.as_ref() == &expected_public_share)
        {
            Some(public_key_share) => Ok(public_key_share.participant()),
            None => {
                error!("Didn't find a public key share corresponding to the private key share, but there should be one by construction");
                Err(InternalError::InternalInvariantFailed)
            }
        }
    }

    /// Get the shared randomness generated during key generation.
    pub fn rid(&self) -> &[u8; 32] {
        &self.rid
    }

    /// Get the chain code generated during key generation.
    pub fn chain_code(&self) -> &[u8; 32] {
        &self.chain_code
    }

    /// Get the set of participants involved in this key.
    pub fn participants(&self) -> Vec<ParticipantIdentifier> {
        self.public_key_shares
            .iter()
            .map(KeySharePublic::participant)
            .collect()
    }

    /// Create a new `Output` from its constitutent parts.
    ///
    /// This method should only be used with components that were previously
    /// derived via the [`Output::into_parts()`] method; the calling application
    /// should not try to form public and private key shares independently.
    ///
    /// The provided components must satisfy the following properties:
    /// - There is a valid key pair -- that is, the public key corresponding to
    ///   the private key share must be contained in the list of public shares.
    /// - The public key shares must be from a unique set of participants
    pub fn from_parts(
        public_key_shares: Vec<KeySharePublic<C>>,
        private_key_share: KeySharePrivate<C>,
        rid: [u8; 32],
        chain_code: [u8; 32],
    ) -> Result<Self> {
        let pids = public_key_shares
            .iter()
            .map(KeySharePublic::participant)
            .collect::<HashSet<_>>();
        if pids.len() != public_key_shares.len() {
            error!("Tried to create a keygen output using a set of public material from non-unique participants");
            Err(CallerError::BadInput)?
        }

        let expected_public_share = private_key_share.public_share()?;
        if !public_key_shares
            .iter()
            .any(|share| share.as_ref() == &expected_public_share)
        {
            error!("Tried to create a keygen output using a private share with no corresponding public share");
            Err(CallerError::BadInput)?
        }

        Ok(Self {
            public_key_shares,
            private_key_share,
            rid,
            chain_code,
            phantom: PhantomData,
        })
    }

    /// Decompose the `Output` into its constituent parts.
    ///
    /// # 🔒 Storage requirements
    /// The [`KeySharePrivate`] must be stored securely by the calling
    /// application, and a best effort should be made to drop it from memory
    /// after it's securely stored.
    ///
    /// The public components (including the byte array and the public key
    /// shares) can be stored in the clear.
    pub fn into_parts(
        self,
    ) -> (
        Vec<KeySharePublic<C>>,
        KeySharePrivate<C>,
        [u8; 32],
        [u8; 32],
    ) {
        (
            self.public_key_shares,
            self.private_key_share,
            self.rid,
            self.chain_code,
        )
    }
}

#[cfg(test)]
mod tests {
    use super::*;
    use crate::{
        curve::TestCT, utils::testing::init_testing, ParticipantConfig, ParticipantIdentifier,
    };
    use rand::{CryptoRng, Rng, RngCore};

    impl<C: CT> Output<C> {
        /// Simulate the valid output of a keygen run with the given
        /// participants.
        ///
        /// This should __never__ be called outside of tests! The given `pids`
        /// must not contain duplicates. Self is the last participant in `pids`.
        pub(crate) fn simulate(
            pids: &[ParticipantIdentifier],
            rng: &mut (impl CryptoRng + RngCore),
        ) -> Self {
            let (mut private_key_shares, public_key_shares): (Vec<_>, Vec<_>) = pids
                .iter()
                .map(|&pid| {
                    // TODO #340: Replace with KeyShare methods once they exist.
                    let secret = KeySharePrivate::random(rng);
                    let public = secret.public_share().unwrap();
                    (secret, KeySharePublic::new(pid, public))
                })
                .unzip();

            let rid = rng.gen();
            let chain_code = rng.gen();

            Self::from_parts(
                public_key_shares,
                private_key_shares.pop().unwrap(),
                rid,
                chain_code,
            )
            .unwrap()
        }

        /// Simulate a consistent, valid output of a keygen run with the given
        /// participants.
        ///
        /// This produces output for every config in the provided set. The
        /// config must have a non-zero length, and the given `pids` must not
        /// contain duplicates.
        pub(crate) fn simulate_set(
            configs: &[ParticipantConfig],
            rng: &mut (impl CryptoRng + RngCore),
        ) -> Vec<Self> {
            let (private_key_shares, public_key_shares): (Vec<_>, Vec<_>) = configs
                .iter()
                .map(|config| {
                    // TODO #340: Replace with KeyShare methods once they exist.
                    let secret = KeySharePrivate::random(rng);
                    let public = secret.public_share().unwrap();
                    (secret, KeySharePublic::new(config.id(), public))
                })
                .unzip();

            let rid = rng.gen();
            let chain_code = rng.gen();

            private_key_shares
                .into_iter()
                .map(|private_key_share| {
                    Self::from_parts(
                        public_key_shares.clone(),
                        private_key_share,
                        rid,
                        chain_code,
                    )
                    .unwrap()
                })
                .collect()
        }
    }

    #[test]
    fn from_into_parts_works() {
        let rng = &mut init_testing();
        let pids = std::iter::repeat_with(|| ParticipantIdentifier::random(rng))
            .take(5)
            .collect::<Vec<_>>();
        let output = Output::simulate(&pids, rng);

        let (public, private, rid, chain_code) = output.into_parts();
        assert!(Output::<TestCT>::from_parts(public, private, rid, chain_code).is_ok());
    }

    #[test]
    fn private_field_must_correspond_to_a_public() {
        let rng = &mut init_testing();
        let pids = std::iter::repeat_with(|| ParticipantIdentifier::random(rng))
            .take(5)
            .collect::<Vec<_>>();

        // Use the simulate function to get a set of valid public components
        let output = Output::simulate(&pids, rng);

        // Create a random private share. It's legally possible for this to match one of
        // the public keys but it's so unlikely that we won't check it.
        let bad_private_key_share = KeySharePrivate::random(rng);

        assert!(Output::<TestCT>::from_parts(
            output.public_key_shares,
            bad_private_key_share,
            output.rid,
            output.chain_code
        )
        .is_err())
    }

    #[test]
    fn public_shares_must_not_have_duplicate_pids() {
        let rng = &mut init_testing();
        let mut pids = std::iter::repeat_with(|| ParticipantIdentifier::random(rng))
            .take(5)
            .collect::<Vec<_>>();

        // Duplicate one of the PIDs
        pids.push(pids[4]);

        // Form output with the duplicated PID
        let (mut private_key_shares, public_key_shares): (Vec<_>, Vec<_>) = pids
            .iter()
            .map(|&pid| {
                // TODO #340: Replace with KeyShare methods once they exist.
                let secret = KeySharePrivate::random(rng);
                let public = secret.public_share().unwrap();
                (secret, KeySharePublic::new(pid, public))
            })
            .unzip();

        let rid = rng.gen();
        let chain_code = rng.gen();

        assert!(Output::<TestCT>::from_parts(
            public_key_shares,
            private_key_shares.pop().unwrap(),
            rid,
            chain_code
        )
        .is_err());
    }
}<|MERGE_RESOLUTION|>--- conflicted
+++ resolved
@@ -56,12 +56,8 @@
         &self.public_key_shares
     }
 
-<<<<<<< HEAD
-    pub(crate) fn private_key_share(&self) -> &KeySharePrivate<C> {
-=======
     /// Get the private key share.
-    pub fn private_key_share(&self) -> &KeySharePrivate {
->>>>>>> 56702b77
+    pub fn private_key_share(&self) -> &KeySharePrivate<C> {
         &self.private_key_share
     }
 
