// Copyright (c) Facebook, Inc. and its affiliates.
//
// This source code is licensed under both the MIT license found in the
// LICENSE-MIT file in the root directory of this source tree and the Apache
// License, Version 2.0 found in the LICENSE-APACHE file in the root directory
// of this source tree.

use crate::broadcast::participant::BroadcastTag;
use crate::errors::InternalError::InternalInvariantFailed;
use crate::{
    auxinfo::info::{AuxInfoPrivate, AuxInfoPublic},
    broadcast::participant::{BroadcastOutput, BroadcastParticipant},
    errors::Result,
    keygen::keyshare::{KeySharePrivate, KeySharePublic},
    messages::{Message, MessageType, PresignMessageType},
    paillier::PaillierCiphertext,
    parameters::ELL,
    participant::{Broadcast, ProtocolParticipant},
    presign::{
        record::{PresignRecord, RecordPair},
        round_one::{
            Private as RoundOnePrivate, Public as RoundOnePublic,
            PublicBroadcast as RoundOnePublicBroadcast,
        },
        round_three::{Private as RoundThreePrivate, Public as RoundThreePublic, RoundThreeInput},
        round_two::{Private as RoundTwoPrivate, Public as RoundTwoPublic},
    },
    protocol::ParticipantIdentifier,
    storage::{StorableType, Storage},
    utils::{
        bn_to_scalar, get_other_participants_public_auxinfo, has_collected_all_of_others,
        k256_order, process_ready_message, random_bn_in_range, random_positive_bn,
    },
    zkp::{
        piaffg::{PiAffgInput, PiAffgProof, PiAffgSecret},
        pienc::PiEncProof,
        pilog::{PiLogInput, PiLogProof, PiLogSecret},
        Proof,
    },
    CurvePoint, Identifier,
};
use libpaillier::unknown_order::BigNumber;
use rand::{CryptoRng, RngCore};
use serde::{Deserialize, Serialize};
use std::collections::HashMap;

#[derive(Serialize, Deserialize, Clone, Debug)]
pub(crate) struct PresignParticipant {
    /// A unique identifier for this participant
    id: ParticipantIdentifier,
    /// A list of all other participant identifiers participating in the
    /// protocol
    other_participant_ids: Vec<ParticipantIdentifier>,
    /// Local storage for this participant to store secrets
    storage: Storage,
    /// presign -> {keyshare, auxinfo} map
    presign_map: HashMap<Identifier, (Identifier, Identifier)>,
    /// Broadcast subprotocol handler
    broadcast_participant: BroadcastParticipant,
}

impl ProtocolParticipant for PresignParticipant {
    fn storage(&self) -> &Storage {
        &self.storage
    }

    fn storage_mut(&mut self) -> &mut Storage {
        &mut self.storage
    }

    fn id(&self) -> ParticipantIdentifier {
        self.id
    }
}

impl Broadcast for PresignParticipant {
    fn broadcast_participant(&mut self) -> &mut BroadcastParticipant {
        &mut self.broadcast_participant
    }
}

impl PresignParticipant {
    pub(crate) fn from_ids(
        id: ParticipantIdentifier,
        other_participant_ids: Vec<ParticipantIdentifier>,
    ) -> Self {
        Self {
            id,
            other_participant_ids: other_participant_ids.clone(),
            storage: Storage::new(),
            presign_map: HashMap::new(),
            broadcast_participant: BroadcastParticipant::from_ids(id, other_participant_ids),
        }
    }

    /// Processes the incoming message given the storage from the protocol
    /// participant (containing auxinfo and keygen artifacts). Optionally
    /// produces a [PresignRecord] once presigning is complete.
    #[cfg_attr(feature = "flame_it", flame("presign"))]
    pub(crate) fn process_message<R: RngCore + CryptoRng>(
        &mut self,
        rng: &mut R,
        message: &Message,
        main_storage: &Storage,
    ) -> Result<(Option<PresignRecord>, Vec<Message>)> {
        match message.message_type() {
            MessageType::Presign(PresignMessageType::Ready) => {
                Ok(self.handle_ready_msg(rng, message, main_storage)?)
            }
            MessageType::Presign(PresignMessageType::RoundOneBroadcast) => {
                match self.handle_broadcast(rng, message)? {
                    (Some(bmsg), mut messages) => {
                        let (pr, more_messages) =
                            self.handle_round_one_broadcast_msg(rng, &bmsg, main_storage)?;
                        messages.extend_from_slice(&more_messages);
                        Ok((pr, messages))
                    }
                    (None, messages) => Ok((None, messages)),
                }
            }
            MessageType::Presign(PresignMessageType::RoundOne) => {
                Ok(self.handle_round_one_msg(rng, message, main_storage)?)
            }
            MessageType::Presign(PresignMessageType::RoundTwo) => {
                Ok(self.handle_round_two_msg(rng, message, main_storage)?)
            }
            MessageType::Presign(PresignMessageType::RoundThree) => {
                Ok(self.handle_round_three_msg(rng, message, main_storage)?)
            }
            _ => bail!("Attempting to process a non-presign message with a presign participant"),
        }
    }

    #[cfg_attr(feature = "flame_it", flame("presign"))]
    fn handle_ready_msg<R: RngCore + CryptoRng>(
        &mut self,
        rng: &mut R,
        message: &Message,
        main_storage: &Storage,
    ) -> Result<(Option<PresignRecord>, Vec<Message>)> {
        let (mut messages, is_ready) = process_ready_message(
            self.id,
            &self.other_participant_ids,
            &mut self.storage,
            message,
            StorableType::PresignReady,
        )?;

        if is_ready {
            let (pr, more_messages) = self.gen_round_one_msgs(rng, message, main_storage)?;
            messages.extend_from_slice(&more_messages);
            Ok((pr, messages))
        } else {
            Ok((None, messages))
        }
    }

    pub(crate) fn initialize_presign_message(
        &mut self,
        auxinfo_identifier: Identifier,
        keyshare_identifier: Identifier,
        identifier: Identifier,
    ) -> Result<Message> {
        if self.presign_map.contains_key(&identifier) {
            return bail!("This identifier is already being used for a Presign instance");
        }
        // Set the presign map internally
        let _ = self
            .presign_map
            .insert(identifier, (auxinfo_identifier, keyshare_identifier));

        let message = Message::new(
            MessageType::Presign(PresignMessageType::Ready),
            identifier,
            self.id,
            self.id,
            &[],
        );
        Ok(message)
    }

    /// Presign: Round One
    ///
    /// During round one, each participant produces and stores their own secret
    /// values, and then stores a round one secret, and publishes a unique
    /// public component to every other participant.
    ///
    /// This can only be run after all participants have finished with key
    /// generation.
    #[cfg_attr(feature = "flame_it", flame("presign"))]
    fn gen_round_one_msgs<R: RngCore + CryptoRng>(
        &mut self,
        rng: &mut R,
        message: &Message,
        main_storage: &Storage,
    ) -> Result<(Option<PresignRecord>, Vec<Message>)> {
        let (auxinfo_identifier, keyshare_identifier) =
            self.get_associated_identifiers_for_presign(&message.id())?;

        // Reconstruct keyshare and other participants' public keyshares from local
        // storage
        let keyshare = get_keyshare(
            self.id,
            auxinfo_identifier,
            keyshare_identifier,
            main_storage,
        )?;
        let other_public_auxinfo = get_other_participants_public_auxinfo(
            &self.other_participant_ids,
            main_storage,
            auxinfo_identifier,
        )?;

        // Run Round One
        let (private, r1_publics, r1_public_broadcast) =
            keyshare.round_one(rng, &other_public_auxinfo)?;

        // Store private round one value locally
        self.storage.store(
            StorableType::PresignRoundOnePrivate,
            message.id(),
            self.id,
            &serialize!(&private)?,
        )?;

        // Publish public round one value to all other participants on the channel
        let mut out_messages = vec![];
        for (other_id, r1_public) in r1_publics {
            out_messages.push(Message::new(
                MessageType::Presign(PresignMessageType::RoundOne),
                message.id(),
                self.id,
                other_id,
                &serialize!(&r1_public)?,
            ));
        }

        let mut broadcast_messages = self.broadcast(
            rng,
            &MessageType::Presign(PresignMessageType::RoundOneBroadcast),
            serialize!(&r1_public_broadcast)?,
            message.id(),
<<<<<<< HEAD
            "PresignR1Ciphertexts",
=======
            BroadcastTag::PresignR1Ciphertexts,
>>>>>>> bdbb7163
        )?;
        out_messages.append(&mut broadcast_messages);

        // Additionally, handle any round 1 messages which may have been received too
        // early
        let retrieved_messages = self.fetch_messages(
            MessageType::Presign(PresignMessageType::RoundOne),
            message.id(),
        )?;
        let mut presign_record = None;
        for msg in retrieved_messages {
            let (pr, mut r2_msg) = self.handle_round_one_msg(rng, &msg, main_storage)?;
            out_messages.append(&mut r2_msg);
<<<<<<< HEAD
            // pr will be Some at most once
            if pr.is_some() {
                presign_record = pr;
=======

            // Check that pr is only ever assigned to at most once.
            match (pr, &presign_record) {
                // Found some _pr_ and presign_record has never been assigned to. Assign to it.
                (Some(pr), None) => presign_record = Some(pr),
                // We have already assigned to presign_record once! This should not happen again!
                // TODO: Add logging message here once we have logging set up.
                (Some(_), Some(_)) => return Err(InternalInvariantFailed),
                (None, _) => { /* Nothing to do */ }
>>>>>>> bdbb7163
            }
        }

        Ok((presign_record, out_messages))
    }

    fn handle_round_one_broadcast_msg<R: RngCore + CryptoRng>(
        &mut self,
        rng: &mut R,
        broadcast_message: &BroadcastOutput,
        main_storage: &Storage,
    ) -> Result<(Option<PresignRecord>, Vec<Message>)> {
<<<<<<< HEAD
        if broadcast_message.tag != "PresignR1Ciphertexts" {
=======
        if broadcast_message.tag != BroadcastTag::PresignR1Ciphertexts {
>>>>>>> bdbb7163
            return bail!("Incorrect tag for Presign R1 Broadcast!");
        }
        let message = &broadcast_message.msg;
        self.storage.store(
            StorableType::PresignRoundOnePublicBroadcast,
            message.id(),
            message.from(),
            &message.unverified_bytes,
        )?;

        // Check to see if we have already stored the other part of round one. If so,
        // retrieve and process it
        let retrieved_messages = self.fetch_messages_by_sender(
            MessageType::Presign(PresignMessageType::RoundOne),
            message.id(),
            message.from(),
        )?;
        let non_broadcasted_portion = match retrieved_messages.get(0) {
            Some(message) => message,
            None => return Ok((None, vec![])),
        };
        self.handle_round_one_msg(rng, non_broadcasted_portion, main_storage)
    }

    /// Processes a single request from round one to create public keyshares for
    /// that participant, to be sent in round two.
    #[cfg_attr(feature = "flame_it", flame("presign"))]
    fn handle_round_one_msg<R: RngCore + CryptoRng>(
        &mut self,
        rng: &mut R,
        message: &Message,
        main_storage: &Storage,
    ) -> Result<(Option<PresignRecord>, Vec<Message>)> {
        // Check if we have both have received the broadcasted ciphertexts that we need
        // in order to respond and have started round one
        let search_keys = [
            (
                StorableType::PresignRoundOnePublicBroadcast,
                message.id(),
                message.from(),
            ),
            (
                StorableType::PresignRoundOnePrivate,
                message.id(),
                message.to(),
            ),
        ];
        if self.storage.contains_batch(&search_keys).is_err() {
            self.stash_message(message)?;
            return Ok((None, vec![]));
        }
        self.gen_round_two_msg(rng, message, main_storage)
    }

    /// Presign: Round Two
    ///
    /// During round two, each participant retrieves the public keyshares for
    /// each other participant from the key generation phase, the round 1
    /// public values from each other participant, its own round 1 private
    /// value, and its own round one keyshare from key generation, and produces
    /// per-participant round 2 public and private values.
    ///
    /// This can be run as soon as each round one message to this participant
    /// has been published. These round two messages are returned in
    /// response to the sender, without having to rely on any other round
    /// one messages from other participants aside from the sender.
    fn gen_round_two_msg<R: RngCore + CryptoRng>(
        &mut self,
        rng: &mut R,
        message: &Message,
        main_storage: &Storage,
    ) -> Result<(Option<PresignRecord>, Vec<Message>)> {
        let (auxinfo_identifier, keyshare_identifier) =
            self.get_associated_identifiers_for_presign(&message.id())?;

        // Reconstruct keyshare and other participants' public keyshares from local
        // storage
        let keyshare = get_keyshare(
            self.id,
            auxinfo_identifier,
            keyshare_identifier,
            main_storage,
        )?;
        let other_public_keyshares = get_other_participants_public_auxinfo(
            &self.other_participant_ids,
            main_storage,
            auxinfo_identifier,
        )?;

        assert_eq!(message.to(), self.id);

        // Find the keyshare corresponding to the "from" participant
        let keyshare_from = other_public_keyshares.get(&message.from()).ok_or_else(|| {
            bail_context!("Could not find corresponding public keyshare for participant in round 2")
        })?;

        // Get this participant's round 1 private value
        let r1_priv: RoundOnePrivate = deserialize!(&self.storage.retrieve(
            StorableType::PresignRoundOnePrivate,
            message.id(),
            message.to()
        )?)?;

        // Get the round one message broadcasted by this sender
        let r1_public_broadcast: RoundOnePublicBroadcast = deserialize!(&self.storage.retrieve(
            StorableType::PresignRoundOnePublicBroadcast,
            message.id(),
            message.from()
        )?)?;

        let r1_public = crate::round_one::Public::from_message(
            message,
            &keyshare.aux_info_public,
            keyshare_from,
            &r1_public_broadcast,
        )?;

        // Store the round 1 public value
        self.storage.store(
            StorableType::PresignRoundOnePublic,
            message.id(),
            message.from(),
            &serialize!(&r1_public)?,
        )?;

        let (r2_priv_ij, r2_pub_ij) =
            keyshare.round_two(rng, keyshare_from, &r1_priv, &r1_public_broadcast);

        // Store the private value for this round 2 pair
        self.storage.store(
            StorableType::PresignRoundTwoPrivate,
            message.id(),
            message.from(),
            &serialize!(&r2_priv_ij)?,
        )?;

        let out_message = Message::new(
            MessageType::Presign(PresignMessageType::RoundTwo),
            message.id(),
            self.id,
            message.from(), // This is a essentially response to that sender
            &serialize!(&r2_pub_ij)?,
        );

        let mut messages = vec![out_message];
        // Check if there's a round 2 message that this now allows us to process
        let retrieved_messages = self.fetch_messages_by_sender(
            MessageType::Presign(PresignMessageType::RoundTwo),
            message.id(),
            message.from(),
        )?;
        let r2_message = match retrieved_messages.get(0) {
            Some(message) => message,
            None => return Ok((None, messages)),
        };
        let (presign_record_option, mut additional_messages) =
            self.handle_round_two_msg(rng, r2_message, main_storage)?;
        messages.append(&mut additional_messages);
        Ok((presign_record_option, messages))
    }

    /// Process a single request from round two
    #[cfg_attr(feature = "flame_it", flame("presign"))]
    fn handle_round_two_msg<R: RngCore + CryptoRng>(
        &mut self,
        rng: &mut R,
        message: &Message,
        main_storage: &Storage,
    ) -> Result<(Option<PresignRecord>, Vec<Message>)> {
        // First, check that the sender's Round One messages have been processed
        let search_key = [(
            StorableType::PresignRoundOnePublic,
            message.id(),
            message.from(),
        )];
        if self.storage.contains_batch(&search_key).is_err() {
            self.stash_message(message)?;
            return Ok((None, vec![]));
        }

        let (auxinfo_identifier, keyshare_identifier) =
            self.get_associated_identifiers_for_presign(&message.id())?;

        // Verify the bytes of the round two value, and store it locally.
        self.validate_and_store_round_two_public(
            main_storage,
            message,
            auxinfo_identifier,
            keyshare_identifier,
        )?;

        // Since we are in round 2, it should certainly be the case that all
        // public auxinfo for other participants have been stored, since
        // this was a requirement to proceed for round 1.
        assert!(has_collected_all_of_others(
            &self.other_participant_ids,
            main_storage,
            StorableType::AuxInfoPublic,
            auxinfo_identifier
        )?);

        // Check if storage has all of the other participants' round 2 values (both
        // private and public), and start generating the messages for round 3 if so
        let all_privates_received = has_collected_all_of_others(
            &self.other_participant_ids,
            &self.storage,
            StorableType::PresignRoundTwoPrivate,
            message.id(),
        )?;
        let all_publics_received = has_collected_all_of_others(
            &self.other_participant_ids,
            &self.storage,
            StorableType::PresignRoundTwoPublic,
            message.id(),
        )?;
        if all_privates_received && all_publics_received {
            Ok(self.gen_round_three_msgs(rng, message, main_storage)?)
        } else {
            Ok((None, vec![]))
        }
    }

    /// Presign: Round Three
    ///
    /// During round three, to process all round 3 messages from a sender, the
    /// participant must first wait for round 2 to be completely finished
    /// for all participants. Then, the participant retrieves:
    /// - all participants' public keyshares,
    /// - its own round 1 private value,
    /// - all round 2 per-participant private values,
    /// - all round 2 per-participant public values,
    ///
    /// and produces a set of per-participant round 3 public values and one
    /// private value.
    ///
    /// Each participant is only going to run round three once.
    #[cfg_attr(feature = "flame_it", flame("presign"))]
    fn gen_round_three_msgs<R: RngCore + CryptoRng>(
        &mut self,
        rng: &mut R,
        message: &Message,
        main_storage: &Storage,
    ) -> Result<(Option<PresignRecord>, Vec<Message>)> {
        let (auxinfo_identifier, keyshare_identifier) =
            self.get_associated_identifiers_for_presign(&message.id())?;

        // Reconstruct keyshare from local storage
        let keyshare = get_keyshare(
            self.id,
            auxinfo_identifier,
            keyshare_identifier,
            main_storage,
        )?;

        let round_three_hashmap = self.get_other_participants_round_three_values(
            message.id(),
            auxinfo_identifier,
            main_storage,
        )?;

        // Get this participant's round 1 private value
        let r1_priv = deserialize!(&self.storage.retrieve(
            StorableType::PresignRoundOnePrivate,
            message.id(),
            self.id
        )?)?;

        let (r3_private, r3_publics_map) =
            keyshare.round_three(rng, &r1_priv, &round_three_hashmap)?;

        // Store round 3 private value
        self.storage.store(
            StorableType::PresignRoundThreePrivate,
            message.id(),
            self.id,
            &serialize!(&r3_private)?,
        )?;

        // Publish public r3 values to all other participants on the channel
        let mut ret_messages = vec![];
        for (id, r3_public) in r3_publics_map {
            ret_messages.push(Message::new(
                MessageType::Presign(PresignMessageType::RoundThree),
                message.id(),
                self.id,
                id,
                &serialize!(&r3_public)?,
            ));
        }

        // Additionally, handle any round 3 messages which may have been received too
        // early
        let mut presign_record = None;
        let retrieved_messages = self.fetch_messages(
            MessageType::Presign(PresignMessageType::RoundThree),
            message.id(),
        )?;
<<<<<<< HEAD
        for msg in retrieved_messages.iter() {
            let (pr, _) = self.handle_round_three_msg(rng, msg, main_storage)?;
            // pr will be Some at most once
            if pr.is_some() {
                presign_record = pr;
=======
        for msg in retrieved_messages {
            let (pr, _) = self.handle_round_three_msg(rng, &msg, main_storage)?;
            // Check that pr is only ever assigned to at most once.
            match (pr, &presign_record) {
                // Found some _pr_ and presign_record has never been assigned to. Assign to it.
                (Some(pr), None) => presign_record = Some(pr),
                // We have already assigned to presign_record once! This should not happen again!
                // TODO: Add logging message here once we have logging set up.
                (Some(_), Some(_)) => return Err(InternalInvariantFailed),
                (None, _) => { /* Nothing to do */ }
>>>>>>> bdbb7163
            }
        }

        Ok((presign_record, ret_messages))
    }

    #[cfg_attr(feature = "flame_it", flame("presign"))]
    fn handle_round_three_msg<R: RngCore + CryptoRng>(
        &mut self,
        _rng: &mut R,
        message: &Message,
        main_storage: &Storage,
    ) -> Result<(Option<PresignRecord>, Vec<Message>)> {
        // If we have not yet started round three, stash the message for later
        let r3_started = self
            .storage
            .retrieve(
                StorableType::PresignRoundThreePrivate,
                message.id(),
                self.id,
            )
            .is_ok();
        if !r3_started {
            self.stash_message(message)?;
            return Ok((None, vec![]));
        }

        let (auxinfo_identifier, _) = self.get_associated_identifiers_for_presign(&message.id())?;

        // First, verify and store the round three value locally
        self.validate_and_store_round_three_public(main_storage, message, auxinfo_identifier)?;

        let mut presign_record_option = None;
        if has_collected_all_of_others(
            &self.other_participant_ids,
            &self.storage,
            StorableType::PresignRoundThreePublic,
            message.id(),
        )? {
            presign_record_option = Some(self.do_presign_finish(message)?);
        }

        // No messages to return
        Ok((presign_record_option, vec![]))
    }

    /// Presign: Finish
    ///
    /// In this step, the participant simply collects all r3 public values and
    /// its r3 private value, and assembles them into a PresignRecord.
    #[cfg_attr(feature = "flame_it", flame("presign"))]
    fn do_presign_finish(&mut self, message: &Message) -> Result<PresignRecord> {
        let r3_pubs = self.get_other_participants_round_three_publics(message.id())?;

        // Get this participant's round 3 private value
        let r3_private: RoundThreePrivate = deserialize!(&self.storage.retrieve(
            StorableType::PresignRoundThreePrivate,
            message.id(),
            self.id
        )?)?;

        // Check consistency across all Gamma values
        for r3_pub in r3_pubs.iter() {
            if r3_pub.Gamma != r3_private.Gamma {
                return bail!("Inconsistency in presign finish -- Gamma mismatch");
            }
        }

        let presign_record: PresignRecord = RecordPair {
            private: r3_private,
            publics: r3_pubs,
        }
        .into();

        Ok(presign_record)
    }

    fn get_associated_identifiers_for_presign(
        &self,
        presign_identifier: &Identifier,
    ) -> Result<(Identifier, Identifier)> {
        let (id1, id2) = self.presign_map.get(presign_identifier).ok_or_else(
            || bail_context!("Could not find associated auxinfo and keyshare identifiers for this presign identifier")
        )?;

        Ok((*id1, *id2))
    }

    #[cfg_attr(feature = "flame_it", flame("presign"))]
    fn validate_and_store_round_two_public(
        &mut self,
        main_storage: &Storage,
        message: &Message,
        auxinfo_identifier: Identifier,
        keyshare_identifier: Identifier,
    ) -> Result<()> {
        let receiver_auxinfo_public = deserialize!(&main_storage.retrieve(
            StorableType::AuxInfoPublic,
            auxinfo_identifier,
            message.to()
        )?)?;
        let sender_auxinfo_public = deserialize!(&main_storage.retrieve(
            StorableType::AuxInfoPublic,
            auxinfo_identifier,
            message.from()
        )?)?;
        let sender_keyshare_public = deserialize!(&main_storage.retrieve(
            StorableType::PublicKeyshare,
            keyshare_identifier,
            message.from()
        )?)?;
        let receiver_r1_private = deserialize!(&self.storage.retrieve(
            StorableType::PresignRoundOnePrivate,
            message.id(),
            message.to()
        )?)?;
        let sender_r1_public_broadcast = deserialize!(&self.storage.retrieve(
            StorableType::PresignRoundOnePublicBroadcast,
            message.id(),
            message.from(),
        )?)?;

        let message_bytes = serialize!(&crate::round_two::Public::from_message(
            message,
            &receiver_auxinfo_public,
            &sender_auxinfo_public,
            &sender_keyshare_public,
            &receiver_r1_private,
            &sender_r1_public_broadcast,
        )?)?;

        self.storage.store(
            StorableType::PresignRoundTwoPublic,
            message.id(),
            message.from(),
            &message_bytes,
        )?;

        Ok(())
    }

    #[cfg_attr(feature = "flame_it", flame("presign"))]
    fn validate_and_store_round_three_public(
        &mut self,
        main_storage: &Storage,
        message: &Message,
        auxinfo_identifier: Identifier,
    ) -> Result<()> {
        let receiver_auxinfo_public = deserialize!(&main_storage.retrieve(
            StorableType::AuxInfoPublic,
            auxinfo_identifier,
            message.to()
        )?)?;
        let sender_auxinfo_public = deserialize!(&main_storage.retrieve(
            StorableType::AuxInfoPublic,
            auxinfo_identifier,
            message.from()
        )?)?;
        let sender_r1_public_broadcast = deserialize!(&self.storage.retrieve(
            StorableType::PresignRoundOnePublicBroadcast,
            message.id(),
            message.from()
        )?)?;

        let message_bytes = serialize!(&crate::round_three::Public::from_message(
            message,
            &receiver_auxinfo_public,
            &sender_auxinfo_public,
            &sender_r1_public_broadcast,
        )?)?;

        self.storage.store(
            StorableType::PresignRoundThreePublic,
            message.id(),
            message.from(),
            &message_bytes,
        )?;

        Ok(())
    }

    /// Aggregate the other participants' values needed for round three from
    /// storage. This includes:
    /// - public keyshares
    /// - round two private values
    /// - round two public values
    ///
    /// This returns a HashMap with the key as the participant id and these
    /// values being mapped
    fn get_other_participants_round_three_values(
        &self,
        identifier: Identifier,
        auxinfo_identifier: Identifier,
        main_storage: &Storage,
    ) -> Result<HashMap<ParticipantIdentifier, RoundThreeInput>> {
        if !has_collected_all_of_others(
            &self.other_participant_ids,
            main_storage,
            StorableType::AuxInfoPublic,
            auxinfo_identifier,
        )? || !has_collected_all_of_others(
            &self.other_participant_ids,
            &self.storage,
            StorableType::PresignRoundTwoPrivate,
            identifier,
        )? || !has_collected_all_of_others(
            &self.other_participant_ids,
            &self.storage,
            StorableType::PresignRoundTwoPublic,
            identifier,
        )? {
            return bail!("Not ready to get other participants round three values just yet!");
        }

        let mut hm = HashMap::new();
        for other_participant_id in self.other_participant_ids.clone() {
            let auxinfo_public = main_storage.retrieve(
                StorableType::AuxInfoPublic,
                auxinfo_identifier,
                other_participant_id,
            )?;
            let round_two_private = self.storage.retrieve(
                StorableType::PresignRoundTwoPrivate,
                identifier,
                other_participant_id,
            )?;
            let round_two_public = self.storage.retrieve(
                StorableType::PresignRoundTwoPublic,
                identifier,
                other_participant_id,
            )?;
            let _ = hm.insert(
                other_participant_id,
                RoundThreeInput {
                    auxinfo_public: deserialize!(&auxinfo_public)?,
                    r2_private: deserialize!(&round_two_private)?,
                    r2_public: deserialize!(&round_two_public)?,
                },
            );
        }
        Ok(hm)
    }

    /// Aggregate the other participants' round three public values from
    /// storage. But don't remove them from storage.
    ///
    /// This returns a Vec with the values
    fn get_other_participants_round_three_publics(
        &self,
        identifier: Identifier,
    ) -> Result<Vec<crate::round_three::Public>> {
        if !has_collected_all_of_others(
            &self.other_participant_ids,
            &self.storage,
            StorableType::PresignRoundThreePublic,
            identifier,
        )? {
            return bail!("Not ready to get other participants round three publics just yet!");
        }

        let mut ret_vec = vec![];
        for other_participant_id in self.other_participant_ids.clone() {
            let val = self.storage.retrieve(
                StorableType::PresignRoundThreePublic,
                identifier,
                other_participant_id,
            )?;
            ret_vec.push(deserialize!(&val)?);
        }
        Ok(ret_vec)
    }
}

pub(crate) fn get_keyshare(
    self_id: ParticipantIdentifier,
    auxinfo_identifier: Identifier,
    keyshare_identifier: Identifier,
    storage: &Storage,
) -> Result<PresignKeyShareAndInfo> {
    // Reconstruct keyshare from local storage
    let keyshare_and_info = PresignKeyShareAndInfo {
        aux_info_private: deserialize!(&storage.retrieve(
            StorableType::AuxInfoPrivate,
            auxinfo_identifier,
            self_id
        )?)?,
        aux_info_public: deserialize!(&storage.retrieve(
            StorableType::AuxInfoPublic,
            auxinfo_identifier,
            self_id
        )?)?,
        keyshare_private: deserialize!(&storage.retrieve(
            StorableType::PrivateKeyshare,
            keyshare_identifier,
            self_id
        )?)?,
        keyshare_public: deserialize!(&storage.retrieve(
            StorableType::PublicKeyshare,
            keyshare_identifier,
            self_id
        )?)?,
    };
    Ok(keyshare_and_info)
}

/////////////////
// Round Logic //
/////////////////

/// Convenience struct used to bundle together the parameters for
/// the current participant
pub(crate) struct PresignKeyShareAndInfo {
    pub(crate) keyshare_private: KeySharePrivate,
    pub(crate) keyshare_public: KeySharePublic,
    pub(crate) aux_info_private: AuxInfoPrivate,
    pub(crate) aux_info_public: AuxInfoPublic,
}

impl PresignKeyShareAndInfo {
    /// Corresponds to pre-signing round 1 for party i
    ///
    /// Produces local shares k and gamma, along with their encrypted
    /// components K = enc(k) and G = enc(gamma).
    ///
    /// The public_keys parameter corresponds to a KeygenPublic for
    /// each of the other parties.
    #[cfg_attr(feature = "flame_it", flame("presign"))]
    pub(crate) fn round_one<R: RngCore + CryptoRng>(
        &self,
        rng: &mut R,
        public_keys: &HashMap<ParticipantIdentifier, AuxInfoPublic>,
    ) -> Result<(
        RoundOnePrivate,
        HashMap<ParticipantIdentifier, RoundOnePublic>,
        RoundOnePublicBroadcast,
    )> {
        let order = k256_order();

        // Sample k <- F_q
        let k = random_positive_bn(rng, &order);
        // Sample gamma <- F_q
        let gamma = random_positive_bn(rng, &order);

        // Sample rho <- Z_N^* and set K = enc(k; rho)
        let (K, rho) = loop {
            let (K, rho) = self.aux_info_public.pk.encrypt(&k);
            if !BigNumber::is_zero(&rho) {
                break (K, rho);
            }
        };

        // Sample nu <- Z_N^* and set G = enc(gamma; nu)
        let (G, nu) = loop {
            let (G, nu) = self.aux_info_public.pk.encrypt(&gamma);

            if !BigNumber::is_zero(&nu) {
                break (G, nu);
            }
        };

        let mut r1_publics = HashMap::new();
        for (id, aux_info_public) in public_keys {
            // Compute psi_{j,i} for every participant j != i
            let proof = PiEncProof::prove(
                rng,
                &crate::zkp::pienc::PiEncInput::new(
                    &aux_info_public.params,
                    self.aux_info_public.pk.n(),
                    &PaillierCiphertext(K.clone()),
                ),
                &crate::zkp::pienc::PiEncSecret::new(&k, &rho),
            )?;
            let r1_public = RoundOnePublic {
                proof: proof.clone(),
            };
            let _ = r1_publics.insert(*id, r1_public);
        }

        let r1_public_broadcast = RoundOnePublicBroadcast {
            K: PaillierCiphertext(K.clone()),
            G: PaillierCiphertext(G.clone()),
        };

        let r1_private = RoundOnePrivate {
            k,
            rho,
            gamma,
            nu,
            G: PaillierCiphertext(G),
            K: PaillierCiphertext(K),
        };

        Ok((r1_private, r1_publics, r1_public_broadcast))
    }

    /// Needs to be run once per party j != i
    ///
    /// Constructs a D = gamma * K and D_hat = x * K, and Gamma = g * gamma.
    #[cfg_attr(feature = "flame_it", flame("presign"))]
    pub(crate) fn round_two<R: RngCore + CryptoRng>(
        &self,
        rng: &mut R,
        receiver_aux_info: &AuxInfoPublic,
        sender_r1_priv: &RoundOnePrivate,
        receiver_r1_pub_broadcast: &RoundOnePublicBroadcast,
    ) -> (RoundTwoPrivate, RoundTwoPublic) {
        // Picking betas as elements of [+- 2^384] here is like sampling them from the
        // distribution [1, 2^256], which is akin to 2^{ell + epsilon} where ell
        // = epsilon = 384. Note that we need q/2^epsilon to be negligible.
        let beta = random_bn_in_range(rng, ELL);
        let beta_hat = random_bn_in_range(rng, ELL);

        let (beta_ciphertext, s) = receiver_aux_info.pk.encrypt(&beta);
        let (beta_hat_ciphertext, s_hat) = receiver_aux_info.pk.encrypt(&beta_hat);

        let D = receiver_aux_info
            .pk
            .0
            .add(
                &receiver_aux_info
                    .pk
                    .0
                    .mul(&receiver_r1_pub_broadcast.K.0, &sender_r1_priv.gamma)
                    .unwrap(),
                &beta_ciphertext,
            )
            .unwrap();

        let D_hat = receiver_aux_info
            .pk
            .0
            .add(
                &receiver_aux_info
                    .pk
                    .0
                    .mul(&receiver_r1_pub_broadcast.K.0, &self.keyshare_private.x)
                    .unwrap(),
                &beta_hat_ciphertext,
            )
            .unwrap();

        let (F, r) = self.aux_info_public.pk.encrypt(&beta);
        let (F_hat, r_hat) = self.aux_info_public.pk.encrypt(&beta_hat);

        let g = CurvePoint::GENERATOR;
        let Gamma = CurvePoint(g.0 * bn_to_scalar(&sender_r1_priv.gamma).unwrap());

        // Generate three proofs

        let psi = PiAffgProof::prove(
            rng,
            &PiAffgInput::new(
                &receiver_aux_info.params,
                &g,
                receiver_aux_info.pk.n(),
                self.aux_info_public.pk.n(),
                &receiver_r1_pub_broadcast.K.0,
                &D,
                &F,
                &Gamma,
            ),
            &PiAffgSecret::new(&sender_r1_priv.gamma, &beta, &s, &r),
        )
        .unwrap();

        let psi_hat = PiAffgProof::prove(
            rng,
            &PiAffgInput::new(
                &receiver_aux_info.params,
                &g,
                receiver_aux_info.pk.n(),
                self.aux_info_public.pk.n(),
                &receiver_r1_pub_broadcast.K.0,
                &D_hat,
                &F_hat,
                &self.keyshare_public.X,
            ),
            &PiAffgSecret::new(&self.keyshare_private.x, &beta_hat, &s_hat, &r_hat),
        )
        .unwrap();

        let psi_prime = PiLogProof::prove(
            rng,
            &PiLogInput::new(
                &receiver_aux_info.params,
                &k256_order(),
                self.aux_info_public.pk.n(),
                &sender_r1_priv.G.0,
                &Gamma,
                &g,
            ),
            &PiLogSecret::new(&sender_r1_priv.gamma, &sender_r1_priv.nu),
        )
        .unwrap();

        (
            RoundTwoPrivate { beta, beta_hat },
            RoundTwoPublic {
                D: PaillierCiphertext(D),
                D_hat: PaillierCiphertext(D_hat),
                F: PaillierCiphertext(F),
                F_hat: PaillierCiphertext(F_hat),
                Gamma,
                psi,
                psi_hat,
                psi_prime,
            },
        )
    }

    /// From the perspective of party i
    /// r2_privs and r2_pubs don't include party i
    ///
    /// First computes alpha = dec(D), alpha_hat = dec(D_hat).
    /// Computes a delta = gamma * k
    #[cfg_attr(feature = "flame_it", flame("presign"))]
    pub(crate) fn round_three<R: RngCore + CryptoRng>(
        &self,
        rng: &mut R,
        sender_r1_priv: &RoundOnePrivate,
        other_participant_inputs: &HashMap<ParticipantIdentifier, RoundThreeInput>,
    ) -> Result<(
        RoundThreePrivate,
        HashMap<ParticipantIdentifier, RoundThreePublic>,
    )> {
        let order = k256_order();
        let mut delta: BigNumber = sender_r1_priv.gamma.modmul(&sender_r1_priv.k, &order);
        let mut chi: BigNumber = self.keyshare_private.x.modmul(&sender_r1_priv.k, &order);

        let g = CurvePoint::GENERATOR;
        let mut Gamma = CurvePoint(g.0 * bn_to_scalar(&sender_r1_priv.gamma).unwrap());

        for round_three_input in other_participant_inputs.values() {
            let r2_pub_j = round_three_input.r2_public.clone();
            let r2_priv_j = round_three_input.r2_private.clone();

            let alpha =
                BigNumber::from_slice(self.aux_info_private.sk.decrypt(&r2_pub_j.D.0).unwrap());
            let alpha_hat =
                BigNumber::from_slice(self.aux_info_private.sk.decrypt(&r2_pub_j.D_hat.0).unwrap());

            delta = delta.modadd(&alpha.modsub(&r2_priv_j.beta, &order), &order);
            chi = chi.modadd(&alpha_hat.modsub(&r2_priv_j.beta_hat, &order), &order);

            Gamma = CurvePoint(Gamma.0 + r2_pub_j.Gamma.0);
        }

        let Delta = CurvePoint(Gamma.0 * bn_to_scalar(&sender_r1_priv.k).unwrap());

        let delta_scalar = bn_to_scalar(&delta).unwrap();
        let chi_scalar = bn_to_scalar(&chi).unwrap();

        let mut ret_publics = HashMap::new();
        for (other_id, round_three_input) in other_participant_inputs {
            let psi_double_prime = PiLogProof::prove(
                rng,
                &PiLogInput::new(
                    &round_three_input.auxinfo_public.params,
                    &order,
                    self.aux_info_public.pk.n(),
                    &sender_r1_priv.K.0,
                    &Delta,
                    &Gamma,
                ),
                &PiLogSecret::new(&sender_r1_priv.k, &sender_r1_priv.rho),
            )
            .unwrap();
            let val = RoundThreePublic {
                delta: delta_scalar,
                Delta,
                psi_double_prime,
                Gamma,
            };
            let _ = ret_publics.insert(*other_id, val);
        }

        let private = RoundThreePrivate {
            k: sender_r1_priv.k.clone(),
            chi: chi_scalar,
            Gamma,
            // These last two fields can be public, but for convenience
            // are stored in this party's private component
            delta: delta_scalar,
            Delta,
        };

        Ok((private, ret_publics))
    }
}<|MERGE_RESOLUTION|>--- conflicted
+++ resolved
@@ -240,11 +240,7 @@
             &MessageType::Presign(PresignMessageType::RoundOneBroadcast),
             serialize!(&r1_public_broadcast)?,
             message.id(),
-<<<<<<< HEAD
-            "PresignR1Ciphertexts",
-=======
             BroadcastTag::PresignR1Ciphertexts,
->>>>>>> bdbb7163
         )?;
         out_messages.append(&mut broadcast_messages);
 
@@ -258,11 +254,6 @@
         for msg in retrieved_messages {
             let (pr, mut r2_msg) = self.handle_round_one_msg(rng, &msg, main_storage)?;
             out_messages.append(&mut r2_msg);
-<<<<<<< HEAD
-            // pr will be Some at most once
-            if pr.is_some() {
-                presign_record = pr;
-=======
 
             // Check that pr is only ever assigned to at most once.
             match (pr, &presign_record) {
@@ -272,7 +263,6 @@
                 // TODO: Add logging message here once we have logging set up.
                 (Some(_), Some(_)) => return Err(InternalInvariantFailed),
                 (None, _) => { /* Nothing to do */ }
->>>>>>> bdbb7163
             }
         }
 
@@ -285,11 +275,7 @@
         broadcast_message: &BroadcastOutput,
         main_storage: &Storage,
     ) -> Result<(Option<PresignRecord>, Vec<Message>)> {
-<<<<<<< HEAD
-        if broadcast_message.tag != "PresignR1Ciphertexts" {
-=======
         if broadcast_message.tag != BroadcastTag::PresignR1Ciphertexts {
->>>>>>> bdbb7163
             return bail!("Incorrect tag for Presign R1 Broadcast!");
         }
         let message = &broadcast_message.msg;
@@ -587,13 +573,6 @@
             MessageType::Presign(PresignMessageType::RoundThree),
             message.id(),
         )?;
-<<<<<<< HEAD
-        for msg in retrieved_messages.iter() {
-            let (pr, _) = self.handle_round_three_msg(rng, msg, main_storage)?;
-            // pr will be Some at most once
-            if pr.is_some() {
-                presign_record = pr;
-=======
         for msg in retrieved_messages {
             let (pr, _) = self.handle_round_three_msg(rng, &msg, main_storage)?;
             // Check that pr is only ever assigned to at most once.
@@ -604,7 +583,6 @@
                 // TODO: Add logging message here once we have logging set up.
                 (Some(_), Some(_)) => return Err(InternalInvariantFailed),
                 (None, _) => { /* Nothing to do */ }
->>>>>>> bdbb7163
             }
         }
 
