--- conflicted
+++ resolved
@@ -192,13 +192,8 @@
 /// a given session
 macro_rules! run_only_once_per_tag {
     ($self:ident . $func_name:ident $args:tt, $sid:expr, $tag:expr) => {{
-<<<<<<< HEAD
-        if $self.read_progress(stringify!($func_name).to_string() + $tag, $sid)? {
-=======
         let tag_str = format!("{:?}", $tag);
         if $self.read_progress(stringify!($func_name).to_string() + &tag_str, $sid)? {
-            println!("Attempted to rerun a run_only_once_per_tag function");
->>>>>>> bdbb7163
             Ok(vec![])
         } else {
             $self.write_progress(stringify!($func_name).to_string(), $sid)?;
