//! ## Example usage of [`tss_ecdsa`] crate.
//!
//! Each [`Participant`] is represented by a worker thread. A main coordinator
//! is used to initiate sub-protocols and route messages between workers.
//!
//! **Note**: A trusted Coordinator is not required to run threshold ECDSA
//! protocol. Networking models with less trust include authenticated
//! point-to-point channels between the workers or an untrusted relay node that
//! routes authenticated messages between the workers.

//!
//! This example uses
//! [`std::sync::mpsc`] channels to communicate [`Message`]s
//! amongst the workers and coordinator.
//!
//! # Warning: Trust Model
//! This example does not implement sender authentication, which is required for
//! a secure deployment.
//!
//! This means that the coordinator is trusted to route messages correctly.
//! The workers and coordinator are trusted to not forge messages from other
//! participants.
//!
//! Sender authentication is omitted from this code for brevity.
mod utils;

use clap::{command, Parser};
use itertools::Itertools;
use rand::{rngs::StdRng, thread_rng, SeedableRng};
use std::{
    any::Any,
    collections::HashMap,
    sync::mpsc::{channel, Receiver, Sender},
    thread,
};

use tracing::{debug, info, instrument, span, trace, Level};
use tracing_subscriber::{self, EnvFilter};
use tss_ecdsa::{
    auxinfo::{self, AuxInfoParticipant},
    keygen::{self, KeygenParticipant, Output},
    messages::Message,
    presign::{self, PresignParticipant},
    sign::{self, SignParticipant},
    tshare::{self, TshareParticipant},
    Identifier, Participant, ParticipantConfig, ParticipantIdentifier, ProtocolParticipant,
};
use utils::{MessageFromWorker, SubProtocol};
use uuid::Uuid;

const THRESHOLD: usize = 2;

/// A shared session ID must be agreed up on by workers. We use a central
/// coordinator to assign this session ID to workers.
#[derive(Debug, Copy, Clone, PartialEq, Eq, Hash)]
struct SessionId(Identifier);
/// A key ID uniquely identify a key and all corresponding private and public
/// key material across sub-protocols.
#[derive(Debug, Copy, Clone, PartialEq, Eq, Hash)]
struct KeyId(Uuid);

#[derive(Parser, Debug)]
#[command(author, version, about, long_about = None)]
struct Cli {
    /// Number of participant worker threads to use.
    #[arg(short, long, default_value_t = 3)]
    number_of_workers: usize,
<<<<<<< HEAD
    /// Number of times to perform each sub-protocol of tss-ecdsa.
    /// protocol_executions > 1 useful for computing meaningful average
    /// execution times.
    #[arg(short, long, default_value_t = 1)]
    protocol_executions: usize,
=======
>>>>>>> f49f8500
}

/// Generic Storage for outputs of specific sub-protocols. Indexed by a `KeyId`
struct StoredOutput<P: ProtocolParticipant> {
    stored_output: HashMap<KeyId, P::Output>,
}

impl<P: ProtocolParticipant> StoredOutput<P> {
    fn new() -> Self {
        StoredOutput {
            stored_output: Default::default(),
        }
    }

    fn store(&mut self, id: KeyId, store: P::Output) {
        self.stored_output.insert(id, store);
    }

    fn retrieve(&self, id: &KeyId) -> &P::Output {
        self.stored_output.get(id).unwrap()
    }

    fn take(&mut self, id: &KeyId) -> P::Output {
        self.stored_output.remove(id).unwrap()
    }
}

/// Store participant using `Any`.
type StoredParticipant = Box<dyn Any + 'static>;

/// Generic storage for all participants.
#[derive(Default)]
struct ParticipantStorage {
    /// Map the current session ID to a participant and its key ID.
    storage: HashMap<SessionId, (StoredParticipant, KeyId)>,
}

impl ParticipantStorage {
    fn new() -> Self {
        ParticipantStorage {
            storage: Default::default(),
        }
    }

    /// Get specified participant. You must specify the `T:
    /// ProtocolParticipant`.
    fn get_mut<T: ProtocolParticipant + 'static>(
        &mut self,
        id: &SessionId,
    ) -> (&mut Participant<T>, KeyId) {
        let (dynamic, key_id) = self.storage.get_mut(id).unwrap();
        (dynamic.downcast_mut().unwrap(), *key_id)
    }

    /// Insert new participant for storage.
    fn insert<P: ProtocolParticipant + 'static>(
        &mut self,
        id: SessionId,
        participant: Participant<P>,
        key_id: KeyId,
    ) {
        self.storage.insert(id, (Box::new(participant), key_id));
    }
}

/// Message from the coordinator instructing the worker on the next action.
enum MessageFromCoordinator {
    /// Message from another worker delivering a protocol message.
    SubProtocolMessage(Message),
    /// Message from coordinator asking worker to start new subprotocol.
    NewSubProtocol(SubProtocol, KeyId, SessionId),
}

/// Maps [`ParticipantIdentifier`] to [`Sender`] channels for routing message to
/// the correct participant.
type WorkerChannels = HashMap<ParticipantIdentifier, Sender<MessageFromCoordinator>>;

/// 1) Set up logging.
/// 2) Create MPSC channels for communication between the workers and main
/// thread.
/// 3) Spawns N participant/worker threads ensuring the channels are
/// "connected" properly.
/// 4) Main thread initiates the entire [`tss_ecdsa`]
/// protocol to sign a message.
fn main() -> anyhow::Result<()> {
    let cli = Cli::parse();
    // Set up logging.
    let filter = EnvFilter::from_default_env();
    tracing_subscriber::fmt()
        .with_env_filter(filter)
        .without_time()
        .compact()
        .init();
    let span = span!(Level::INFO, "main");
    let _enter = span.entered();

    let num_workers = cli.number_of_workers;
    assert!(
        num_workers >= THRESHOLD,
        "Number of workers must be >= threshold {THRESHOLD}."
    );

    // Channel from workers to main thread (workers use MPSC).
    let (outgoing_tx, workers_rx) = channel::<MessageFromWorker>();
    let mut worker_messages: WorkerChannels = HashMap::new();

    // Assign a unique identifier to each participant to uniquely identify them
    // through the sub-protocols.
    let participants: Vec<ParticipantConfig> =
        ParticipantConfig::random_quorum(num_workers, &mut StdRng::from_entropy())?;
    info!("Spawning {num_workers} worker threads");

    // Spawn worker threads. Link worker to main thread with channels.
    for config in participants {
        let (from_coordinator_tx, from_coordinator_rx) = channel::<MessageFromCoordinator>();
        worker_messages.insert(config.id(), from_coordinator_tx);

        let outgoing = outgoing_tx.clone();
        thread::spawn(|| participant_worker(config, from_coordinator_rx, outgoing));
    }

    // Coordinator initiates entire protocol.
    let mut coordinator = Coordinator::new(worker_messages, workers_rx);
    coordinator.tss_ecdsa()?;

    Ok(())
}

/// Coordinator responsible for initiating sub-protocols.
///
/// **Note**: A trusted Coordinator is not required to run threshold ECDSA
/// protocol. See top-level documentation for this module for more information.
struct Coordinator {
    /// Channels to send messages to our workers.
    send_to_workers: WorkerChannels,
    /// Receive messages from worker threads to route to other workers.
    from_workers: Receiver<MessageFromWorker>,
}

impl Coordinator {
    /// Initialize `Coordinator` with the given channels for sending
    /// messages to worker threads.
    pub fn new(send_to_workers: WorkerChannels, from_workers: Receiver<MessageFromWorker>) -> Self {
        Self {
            send_to_workers,
            from_workers,
        }
    }

    /// Initiates all sub-protocols of tss-ecdsa.
    fn tss_ecdsa(&mut self) -> anyhow::Result<()> {
        let key_id = KeyId(Uuid::new_v4());
        self.initiate_sub_protocol(SubProtocol::KeyGeneration, key_id)?;
        self.initiate_sub_protocol(SubProtocol::AuxInfo, key_id)?;
        self.initiate_sub_protocol(SubProtocol::Tshare, key_id)?;
        self.initiate_sub_protocol(SubProtocol::Presign, key_id)?;
        self.initiate_sub_protocol(SubProtocol::Sign, key_id)?;

        Ok(())
    }

    /// Initiates and coordinates the specified sub-protocol from start to
    /// finish.
    fn initiate_sub_protocol(
        &mut self,
        sub_protocol: SubProtocol,
        key_id: KeyId,
    ) -> anyhow::Result<()> {
        info!(
            "Starting sub-protocol: {:?} for {:?}.",
            sub_protocol, key_id
        );

        let n_workers = self.start_new_subprotocol(sub_protocol, key_id)?;
        self.route_worker_messages(n_workers)?;

        info!("Finished sub-protocol: {:?}.", sub_protocol);
        Ok(())
    }

    /// (Helper Method) Start the specified `sub_protocol` by sending a message
    /// to all worker threads.
    fn start_new_subprotocol(
        &self,
        sub_protocol: SubProtocol,
        key_id: KeyId,
    ) -> anyhow::Result<usize> {
        let sid = SessionId(Identifier::random(&mut thread_rng()));
        let participants = self.participants(sub_protocol);

        for pid in &participants {
            let worker = self.send_to_workers.get(pid).unwrap();
            worker.send(MessageFromCoordinator::NewSubProtocol(
                sub_protocol,
                key_id,
                sid,
            ))?;
        }

        Ok(participants.len())
    }

    /// (Helper Method) Receives messages from workers via our
    /// `self.from_workers` field and routes messages to the correct worker
    /// thread via our `self.send_to_workers` map.
    ///
    /// Warning: No sender authentication is done while routing messages!
    /// This function trusts workers not to forge messages.
    fn route_worker_messages(&self, n_workers: usize) -> anyhow::Result<()> {
        // # of workers who finished the current sub_protocol.
        let mut sub_protocol_ended = 0;

        for message in &self.from_workers {
            debug!("Received messages from a worker.");

            match message {
                MessageFromWorker::FinishedRound(messages) => {
                    // Empty messages are awkward...
                    if messages.is_empty() {
                        unreachable!("We should never receive an empty message.");
                    }
                    // Forward all received messages to specified recipient.
                    for m in messages {
                        trace!("Routing message: {:?}", m);
                        let recipient = m.to();
                        self.send_to_workers
                            .get(&recipient)
                            .unwrap()
                            .send(MessageFromCoordinator::SubProtocolMessage(m))?;
                    }
                }
                MessageFromWorker::SubProtocolEnded => {
                    trace!("Worker finished sub-protocol.");
                    // TODO: Finish handling multiple in-flight sub-protocols here #382.
                    sub_protocol_ended += 1;
                    if sub_protocol_ended == n_workers {
                        debug!("All workers finished sub-protocol. Entire sub-protocol ended.");
                        break;
                    }
                }
            }
        }
        Ok(())
    }

    /// Select participants to a given protocol: all, or a threshold quorum.
    fn participants(&self, sub_protocol: SubProtocol) -> Vec<ParticipantIdentifier> {
        use SubProtocol::*;

        let pids = self.send_to_workers.keys().cloned().collect_vec();
        match sub_protocol {
            KeyGeneration | AuxInfo | Tshare => pids,
            Presign | Sign => threshold_participants(pids),
        }
    }
}

/// Select a threshold quorum of participants.
fn threshold_participants(mut pids: Vec<ParticipantIdentifier>) -> Vec<ParticipantIdentifier> {
    pids.sort();
    pids.truncate(THRESHOLD);
    pids
}

/// Worker participating in tss-ecdsa protocols.
struct Worker {
    /// Configuration for this participant.
    config: ParticipantConfig,
    /// Stored participants executed by this worker.
    participants: ParticipantStorage,
    /// Outputs of successful key generation.
    key_gen_material: StoredOutput<KeygenParticipant>,
    /// Outputs of successful aux info.
    aux_info: StoredOutput<AuxInfoParticipant>,
    /// Outputs of successful tshare.
    tshares: StoredOutput<TshareParticipant>,
    /// Outputs of successful presign.
    presign_records: StoredOutput<PresignParticipant>,
    /// Signatures generated from successful signing runs.
    signatures: StoredOutput<SignParticipant>,
    /// Channel for sending messages to the coordinator.
    outgoing: Sender<MessageFromWorker>,
}

impl Worker {
    /// Create new worker.
    fn new(config: ParticipantConfig, outgoing: Sender<MessageFromWorker>) -> Self {
        Worker {
            config,
            participants: ParticipantStorage::new(),
            key_gen_material: StoredOutput::new(),
            aux_info: StoredOutput::new(),
            tshares: StoredOutput::new(),
            presign_records: StoredOutput::new(),
            signatures: StoredOutput::new(),
            outgoing,
        }
    }

    /// Start a new sub-protocol. A new participant is stored in `Worker`'s
    /// internal storage.
    #[instrument(skip_all)]
    fn new_sub_protocol<P: ProtocolParticipant + 'static>(
        &mut self,
        config: ParticipantConfig,
        sid: SessionId,
        inputs: P::Input,
        key_id: KeyId,
    ) -> anyhow::Result<()> {
        let rng = &mut thread_rng();

        let mut participant: Participant<P> = Participant::from_config(config, sid.0, inputs)?;
        let init_message = participant.initialize_message()?;

        // Output will be None.
        let (_output, messages) = participant.process_single_message(&init_message, rng)?;
        self.outgoing
            .send(MessageFromWorker::FinishedRound(messages))?;
        self.participants.insert(sid, participant, key_id);

        Ok(())
    }

    // Process a message from another worker to make progress on our sub-protocol.
    //
    // This is an associated function instead of a method (does not take `self`) to
    // make borrow checker happy. As Rust cannot determine I'm borrowing
    // disjoint fields as &mut and &.
    #[instrument(skip_all)]
    fn process_message<P: ProtocolParticipant + 'static>(
        participant: &mut Participant<P>,
        key_id: KeyId,
        incoming: Message,
        stored_output: &mut StoredOutput<P>,
        outgoing: &Sender<MessageFromWorker>,
    ) -> anyhow::Result<()> {
        let (output, messages) =
            participant.process_single_message(&incoming, &mut thread_rng())?;

        // Only communicate with coordinator if we actually outputted messages.
        if !messages.is_empty() {
            outgoing.send(MessageFromWorker::FinishedRound(messages))?;
        }

        // Note: `output` is `Some(_)` only when sub-protocol is done.
        if let Some(output) = output {
            debug!("Completed subprotocol successfully. Storing outputs!");
            // Store our outputs in storage.
            stored_output.store(key_id, output);
            outgoing.send(MessageFromWorker::SubProtocolEnded)?;
        }
        Ok(())
    }
}

/// Sub-protocol wrappers around `new_sub_protocol`.
/// These functions fetch the required inputs from storage.
impl Worker {
    fn new_keygen(&mut self, sid: SessionId, key_id: KeyId) -> anyhow::Result<()> {
        self.new_sub_protocol::<KeygenParticipant>(self.config.clone(), sid, (), key_id)
    }

    fn new_auxinfo(&mut self, sid: SessionId, key_id: KeyId) -> anyhow::Result<()> {
        // Note: Missing inputs to aux-info see issues
        // #242 and #243.
        let _output: &Output = self.key_gen_material.retrieve(&key_id);
        self.new_sub_protocol::<AuxInfoParticipant>(self.config.clone(), sid, (), key_id)
    }

    fn new_tshare(&mut self, sid: SessionId, key_id: KeyId) -> anyhow::Result<()> {
        let private_share = self
            .key_gen_material
            .retrieve(&key_id)
            .private_key_share()
            .try_into()?;
        let auxinfo_output = self.aux_info.retrieve(&key_id);

        let inputs = tshare::Input::new(auxinfo_output.clone(), Some(private_share), THRESHOLD)?;
        self.new_sub_protocol::<TshareParticipant>(self.config.clone(), sid, inputs, key_id)
    }

    /// Pick a quorum of participants. Return the corresponding additive shares.
    fn make_quorum(
        &self,
        key_id: KeyId,
    ) -> anyhow::Result<(ParticipantConfig, keygen::Output, auxinfo::Output)> {
        let participants = threshold_participants(self.config.all_participants());

        let keygen_output = self.key_gen_material.retrieve(&key_id);
        let tshare_output = self.tshares.retrieve(&key_id);

        let config = self.config.filter_participants(&participants);

        let auxinfo_quorum = self
            .aux_info
            .retrieve(&key_id)
            .filter_participants(&participants);

        let keygen_quorum = TshareParticipant::convert_to_t_out_of_t_share(
            &config,
            tshare_output,
            *keygen_output.rid(),
            *keygen_output.chain_code(),
        )?;

        Ok((config, keygen_quorum, auxinfo_quorum))
    }

    fn new_presign(&mut self, sid: SessionId, key_id: KeyId) -> anyhow::Result<()> {
        let (config, keygen_quorum, auxinfo_quorum) = self.make_quorum(key_id)?;

        let inputs = presign::Input::new(auxinfo_quorum, keygen_quorum)?;
        self.new_sub_protocol::<PresignParticipant>(config, sid, inputs, key_id)
    }

    fn new_sign(&mut self, sid: SessionId, key_id: KeyId) -> anyhow::Result<()> {
        let (config, keygen_quorum, _) = self.make_quorum(key_id)?;
        let key_shares = keygen_quorum.public_key_shares();
        let record = self.presign_records.take(&key_id);

        let inputs = sign::Input::new(b"hello world", record, key_shares.to_vec(), THRESHOLD, None);
        self.new_sub_protocol::<SignParticipant>(config, sid, inputs, key_id)
    }
}

/// Sub-protocol wrappers around `process_message` method.
impl Worker {
    fn process_keygen(&mut self, sid: SessionId, incoming: Message) -> anyhow::Result<()> {
        let (p, key_id) = self.participants.get_mut::<KeygenParticipant>(&sid);
        Self::process_message(
            p,
            key_id,
            incoming,
            &mut self.key_gen_material,
            &self.outgoing,
        )
    }

    fn process_auxinfo(&mut self, sid: SessionId, incoming: Message) -> anyhow::Result<()> {
        let (p, key_id) = self.participants.get_mut::<AuxInfoParticipant>(&sid);
        Self::process_message(p, key_id, incoming, &mut self.aux_info, &self.outgoing)
    }

    fn process_tshare(&mut self, sid: SessionId, incoming: Message) -> anyhow::Result<()> {
        let (p, key_id) = self.participants.get_mut::<TshareParticipant>(&sid);
        Self::process_message(p, key_id, incoming, &mut self.tshares, &self.outgoing)
    }

    fn process_presign(&mut self, sid: SessionId, incoming: Message) -> anyhow::Result<()> {
        let (p, key_id) = self.participants.get_mut::<PresignParticipant>(&sid);
        Self::process_message(
            p,
            key_id,
            incoming,
            &mut self.presign_records,
            &self.outgoing,
        )
    }

    fn process_sign(&mut self, sid: SessionId, incoming: Message) -> anyhow::Result<()> {
        let (p, key_id) = self.participants.get_mut::<SignParticipant>(&sid);
        Self::process_message(p, key_id, incoming, &mut self.signatures, &self.outgoing)
    }
}

/// Function to drive work for the workers. These workers execute in their
/// own thread.
#[instrument(skip_all)]
fn participant_worker(
    config: ParticipantConfig,
    from_coordinator: Receiver<MessageFromCoordinator>,
    outgoing: Sender<MessageFromWorker>,
) -> anyhow::Result<()> {
    info!("Worker thread started.");
    let mut worker = Worker::new(config, outgoing);
    let mut current_subprotocol: HashMap<SessionId, SubProtocol> = Default::default();

    for incoming in from_coordinator {
        match incoming {
            // Message from another worker for a current protocol we are executing.
            MessageFromCoordinator::SubProtocolMessage(message) => {
                let sid = SessionId(message.id());
                let sub_protocol = current_subprotocol.get(&sid).unwrap();

                match sub_protocol {
                    SubProtocol::KeyGeneration => {
                        worker.process_keygen(sid, message)?;
                    }
                    SubProtocol::AuxInfo => {
                        worker.process_auxinfo(sid, message)?;
                    }
                    SubProtocol::Tshare => {
                        worker.process_tshare(sid, message)?;
                    }
                    SubProtocol::Presign => worker.process_presign(sid, message)?,
                    SubProtocol::Sign => worker.process_sign(sid, message)?,
                }
            }
            // Message from coordinator asking us to start a new sub-protocol.
            MessageFromCoordinator::NewSubProtocol(sub_protocol, key_id, sid) => {
                current_subprotocol.insert(sid, sub_protocol);

                match sub_protocol {
                    SubProtocol::KeyGeneration => {
                        worker.new_keygen(sid, key_id)?;
                    }
                    SubProtocol::AuxInfo => {
                        worker.new_auxinfo(sid, key_id)?;
                    }
                    SubProtocol::Tshare => {
                        worker.new_tshare(sid, key_id)?;
                    }
                    SubProtocol::Presign => {
                        worker.new_presign(sid, key_id)?;
                    }
                    SubProtocol::Sign => {
                        worker.new_sign(sid, key_id)?;
                    }
                }
            }
        }
    }

    Ok(())
}<|MERGE_RESOLUTION|>--- conflicted
+++ resolved
@@ -65,14 +65,6 @@
     /// Number of participant worker threads to use.
     #[arg(short, long, default_value_t = 3)]
     number_of_workers: usize,
-<<<<<<< HEAD
-    /// Number of times to perform each sub-protocol of tss-ecdsa.
-    /// protocol_executions > 1 useful for computing meaningful average
-    /// execution times.
-    #[arg(short, long, default_value_t = 1)]
-    protocol_executions: usize,
-=======
->>>>>>> f49f8500
 }
 
 /// Generic Storage for outputs of specific sub-protocols. Indexed by a `KeyId`
